--- conflicted
+++ resolved
@@ -84,11 +84,7 @@
 
   shared_ptr() noexcept = default;
 
-<<<<<<< HEAD
-  explicit shared_ptr(nullptr_t) noexcept {};
-=======
   explicit shared_ptr(std::nullptr_t) noexcept {}
->>>>>>> f83e79b5
 
   template<typename V, typename  Deleter = std::default_delete<V>>
   explicit shared_ptr(V* ptr_, Deleter deleter = std::default_delete<V>())
@@ -126,7 +122,7 @@
     if (this == &other) {
       return *this;
     }
-    this->~shared_ptr();
+    clear_ptr();
     this->object_ptr = other.object_ptr;
     this->control_block_ptr = other.control_block_ptr;
     if (control_block_ptr) {
@@ -139,7 +135,7 @@
     if (this == &other) {
       return *this;
     }
-    this->~shared_ptr();
+    clear_ptr();
     std::swap(control_block_ptr, other.control_block_ptr);
     std::swap(object_ptr, other.object_ptr);
     return *this;
@@ -177,7 +173,7 @@
   }
 
   void reset() noexcept {
-    this->~shared_ptr();
+    clear_ptr();
   }
 
   template<class V, class Deleter = std::default_delete<V>>
@@ -187,7 +183,7 @@
     control_block_ptr = new ControlBlockWithPointer{new_ptr, deleter};
   }
 
-  ~shared_ptr() {
+  void clear_ptr() {
     if (control_block_ptr) {
       control_block_ptr->remove_shared();
       if (control_block_ptr->shared_ptr_cnt == 0) {
@@ -201,6 +197,10 @@
     }
   }
 
+  ~shared_ptr() {
+    clear_ptr();
+  }
+
 private:
   T* object_ptr = nullptr;
   ControlBlock* control_block_ptr = nullptr;
@@ -228,7 +228,7 @@
     if (control_block_ptr == other.control_block_ptr) {
       return *this;
     }
-    this->~weak_ptr();
+    clear_ptr();
     control_block_ptr = other.control_block_ptr;
     object_ptr = other.object_ptr;
     if (control_block_ptr) {
@@ -241,7 +241,7 @@
     if (control_block_ptr == other.control_block_ptr) {
       return *this;
     }
-    this->~weak_ptr();
+    clear_ptr();
     std::swap(this->control_block_ptr, other.control_block_ptr);
     std::swap(this->object_ptr, other.object_ptr);
     return *this;
@@ -251,7 +251,7 @@
     if (control_block_ptr == other.control_block_ptr) {
       return *this;
     }
-    this->~weak_ptr();
+    clear_ptr();
     control_block_ptr = other.control_block_ptr;
     object_ptr = other.object_ptr;
     if (control_block_ptr) {
@@ -272,7 +272,7 @@
     return shared;
   }
 
-  ~weak_ptr() {
+  void clear_ptr() {
     if (control_block_ptr) {
       control_block_ptr->remove_weak();
       if (control_block_ptr->weak_ptr_cnt == 0) {
@@ -281,6 +281,10 @@
       control_block_ptr = nullptr;
       object_ptr = nullptr;
     }
+  }
+
+  ~weak_ptr() {
+    clear_ptr();
   }
 
 private:
